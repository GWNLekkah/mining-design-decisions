{
  "name": "__main__.py",
  "help": "A Deep Learning CLI utility.",
  "commands": [
    {
      "name": "run",
      "help": "Train a classifier and store the results",
      "private": true,
      "args": [
        {
          "name": "input-mode",
          "help": "Generator to use.",
          "nargs": "+",
          "type": "dynamic_enum",
          "required": true,
          "options": [
            "dl_manager.feature_generators.generators"
          ]
        },
        {
          "name": "output-mode",
          "help": "Output mode to use.",
          "nargs": "1",
          "type": "enum",
          "required": true,
          "options": [
            "Detection",
            "Classification3Simplified",
            "Classification3",
            "Classification8"
          ]
        },
        {
          "name": "params",
          "help": "Generator params. Items in the name=value format.",
          "nargs": "1",
          "type": "arglist",
          "required": true,
          "options": [
            {
              "map-path": "dl_manager.feature_generators.generators",
              "multi-valued": true
            }
          ]
        },
        {
          "name": "ontology-classes",
          "help": "ID of the DB-file containing ontology classes.",
          "nargs": "1",
          "type": "str",
          "default": "",
          "required": false,
          "options": []
        },
        {
          "name": "apply-ontology-classes",
          "help": "Enable application of ontology classes",
          "type": "bool",
          "default": false,
          "nargs": "1",
          "required": false,
          "options": []
        },
        {
          "name": "classifier",
          "help": "Classifier to use. Use `list` for options",
          "nargs": "+",
          "type": "dynamic_enum",
          "required": true,
          "options": [
            "dl_manager.classifiers.models"
          ]
        },
        {
          "name": "epochs",
          "help": "Amount of training epochs",
          "nargs": "1",
          "type": "int",
          "required": true,
          "options": []
        },
        {
          "name": "split-size",
          "help": "Size of testing and validation splits. Ignored when k-cross > 0",
          "type": "float",
          "default": 0.2,
          "nargs": "1",
          "required": false,
          "options": []
        },
        {
          "name": "max-train",
          "help": "Maximum amount of training items. -1 for infinite",
          "nargs": "1",
          "type": "int",
          "default": -1,
          "required": false,
          "options": []
        },
        {
          "name": "k-cross",
          "help": "Enable k-fold cross-validation.",
          "type": "int",
          "default": 0,
          "nargs": "1",
          "required": false,
          "options": []
        },
        {
          "name": "quick-cross",
          "help": "Enable k-fold cross validation",
          "type": "bool",
          "default": false,
          "nargs": "1",
          "required": false,
          "options": []
        },
        {
          "name": "cross-project",
          "help": "Run cross project validation.",
          "type": "bool",
          "default": false,
          "nargs": "1",
          "required": false,
          "options": []
        },
        {
          "name": "cache-features",
          "help": "Force caching of features. NOTE: the pipeline does not handle cache invalidation!",
          "type": "bool",
          "default": false,
          "nargs": "1",
          "required": false,
          "options": []
        },
        {
          "name": "architectural-only",
          "help": "If specified, only architectural issues are used",
          "type": "bool",
          "default": false,
          "nargs": "1",
          "required": false,
          "options": []
        },
        {
          "name": "hyper-params",
          "help": "Hyper-parameters params. Items in the name=value format.",
          "nargs": "1",
          "type": "arglist",
          "required": true,
          "options": [
            {
              "map-path": "dl_manager.classifiers.models",
              "multi-valued": true
            }
          ]
        },
        {
          "name": "class-balancer",
          "help": "Enable Class-Balancing",
          "nargs": "1",
          "type": "enum",
          "default": "none",
          "required": false,
          "options": [
            "none",
            "upsample",
            "class-weights"
          ]
        },
        {
          "name": "upsampler",
          "help": "Upsampler to use",
          "nargs": "1",
          "type": "dynamic_enum",
          "null-unless": {"name": "class-balancer", "value": "upsample"},
          "required": false,
          "options": [
            "dl_manager.upsampling.upsamplers"
          ]
        },
        {
          "name": "upsampler-params",
          "help": "Parameters for the upsampler",
          "nargs": "1",
          "type": "arglist",
          "default": null,
          "null-unless": {"name": "class-balancer", "value": "upsample"},
          "required": false,
          "options": [
            {
              "map-path": "dl_manager.upsampling.upsamplers",
              "multi-valued": false
            }
          ]
        },
        {
          "name": "batch-size",
          "help": "Specify the batch size used during training",
          "type": "int",
          "default": 32,
          "nargs": "1",
          "required": false,
          "options": []
        },
        {
          "name": "combination-strategy",
          "help": "Strategy used to combine models. Use `combination-strategies` for more information.",
          "nargs": "1",
          "default": null,
          "type": "enum",
          "null-unless": {"name": "ensemble-strategy", "value": "combination"},
          "options": [
            "add",
            "subtract",
            "average",
            "min",
            "max",
            "multiply",
            "dot",
            "concat"
          ],
          "required": false
        },
        {
          "name": "combination-model-hyper-params",
          "help": "Hyper-parameters for the creation of a combined model",
          "nargs": "1",
          "default": null,
          "type": "arglist",
          "null-unless": {"name": "ensemble-strategy", "value":  "combination"},
          "required": false,
          "options": [
            {
              "map-path": "dl_manager.classifiers.combined_model.combined_models",
              "multi-valued": false
            }
          ]
        },
        {
          "name": "ensemble-strategy",
          "help": "Strategy used to combine models. Use `combination-strategies` for more information.",
          "nargs": "1",
          "default": "none",
          "type": "enum",
          "options": [
            "stacking",
            "voting",
            "combination",
            "none"
          ],
          "required": false
        },
        {
          "name": "stacking-meta-classifier",
          "help": "Classifier to use as meta-classifier in stacking.",
          "nargs": "1",
          "type": "dynamic_enum",
          "required": false,
          "null-unless": {"name": "ensemble-strategy", "value": "stacking"},
          "default": null,
          "options": [
            "dl_manager.classifiers.models"
          ]
        },
        {
          "name": "stacking-meta-classifier-hyper-parameters",
          "help": "Hyper-parameters for the meta-classifier",
          "type": "arglist",
          "nargs": "1",
          "null-unless": {"name": "ensemble-strategy", "value": "stacking"},
          "default": null,
          "options": [
            {
              "map-path": "dl_manager.classifiers.models",
              "multi-valued": false
            }
          ]
        },
        {
          "name": "stacking-use-concat",
          "help": "Use simple concatenation to create the input for the meta classifier",
          "nargs": "1",
          "type": "bool",
          "default": false,
          "required": false,
          "options": []
        },
        {
          "name": "stacking-no-matrix",
          "help": "Disallow the use of matrices for meta classifier input",
          "nargs": "1",
          "type": "bool",
          "default": false,
          "required": false,
          "options": []
        },
        {
          "name": "voting-mode",
          "help": "Mode for the voting ensemble. Either hard of sort voting",
          "nargs": "1",
          "type": "enum",
          "default": null,
          "required": false,
          "null-unless": {"name":  "ensemble-strategy", "value":  "voting"},
          "options": [
            "soft",
            "hard"
          ]
        },
        {
          "name": "use-early-stopping",
          "help": "If specified, use early stopping.",
          "nargs": "1",
          "type": "bool",
          "default": false,
          "required": false,
          "options": []
        },
        {
          "name": "early-stopping-patience",
          "help": "Patience used when using early stopping",
          "nargs": "1",
          "type": "int",
          "default": 5,
          "required": false,
          "options": []
        },
        {
          "name": "early-stopping-min-delta",
          "help": "Minimum delta used when using early stopping. One entry for every attribute used.",
          "nargs": "+",
          "type": "float",
          "default": [0.001],
          "required": false,
          "options": []
        },
        {
          "name": "early-stopping-attribute",
          "help": "Attribute(s) to use for early stopping (from the validation set)",
          "nargs": "+",
          "type": "str",
          "default": ["loss"],
          "required": false,
          "options": []
        },
        {
          "name": "test-separately",
          "help": "If given, disable combining multiple classifiers. In stead, test them separately on the same data.",
          "type": "bool",
          "default": false,
          "nargs": "1",
          "required": false,
          "options": []
        },
        {
          "name": "store-model",
          "help": "If given, store the trained model. Can only be used when training a single model.",
          "type": "bool",
          "default": false,
          "nargs": "1",
          "required": false,
          "options": []
        },
        {
          "name": "model-id",
          "help": "ID of the model being trained. Must be present in the database. (passed automatically be `train` endpoint)",
          "type": "str",
          "nargs": "1",
          "required": true,
          "options": []
        },
        {
          "name": "analyze-keywords",
          "help": "Compute a list of important keywords (convolutional mode only)",
          "type": "bool",
          "default": false,
          "nargs": "1",
          "required": false,
          "options": []
        },
        {
          "name": "training-data-query",
          "help": "Query to obtain data from the database for training",
          "type": "query",
          "required": true,
          "nargs": "1",
          "options": []
        },
        {
          "name": "test-data-query",
          "help": "Query to obtain data from the database for performance evaluation",
          "type": "query",
          "required": false,
          "nargs": "1",
          "default": null,
          "null-if": {"name": "test-with-training-data", "value": true},
          "options": []
        },
        {
          "name": "database-url",
          "help": "URL of the database (wrapper)",
          "type": "str",
          "required": true,
          "nargs": "1",
          "options": []
        },
        {
          "name": "test-with-training-data",
          "help": "Draw testing data from training data using train/test split",
          "default": false,
          "type": "bool",
          "nargs": "1",
          "required": false,
          "options": []
        },
        {
          "name": "seed",
          "help": "Seed to use to initialize all the RNG related stuff. -1 means no seed is used",
          "default": -1,
          "type": "int",
          "nargs": "1",
          "required": false,
          "options": []
        },
        {
          "name": "perform-tuning",
          "help": "Enable hyperparameter tuning",
          "default": false,
          "type": "bool",
          "nargs": "1",
          "required": false,
          "options": []
        },
        {
          "name": "tuner-type",
          "help": "Select the hyperparameter optimization strategy.",
          "type": "str",
          "nargs": "1",
          "default": null,
          "required": true,
          "null-unless": {"name": "perform-tuning", "value": true},
          "options": ["RandomSearch", "BayesianOptimization", "Hyperband"]
        },
        {
          "name": "tuner-objective",
          "help": "Select the metric to optimize for.",
          "type": "str",
          "default": null,
          "nargs": "1",
          "required": true,
          "null-unless": {"name": "perform-tuning", "value": true},
          "options": []
        },
        {
          "name": "tuner-max-trials",
          "help": "Select the number of hyperparameter combinations that are tried.",
          "type": "int",
          "default": null,
          "nargs": "1",
          "required": true,
          "null-unless": {"name": "perform-tuning", "value": true},
          "options": []
        },
        {
          "name": "tuner-executions-per-trial",
          "help": "Select the number of executions per trial, to mitigate randomness.",
          "type": "int",
          "default": null,
          "nargs": "1",
          "required": true,
          "null-unless": {"name": "perform-tuning", "value": true},
          "options": []
        },
        {
          "name": "tuner-hyper-params",
          "help": "Hyper-parameters params for the Keras Tuner. Items in the name=value format.",
          "nargs": "1",
          "type": "hyper_arglist",
<<<<<<< HEAD
          "required": false,
=======
          "default": null,
          "null-unless": {"name": "perform-tuning", "value":  true},
          "required": true,
>>>>>>> 37f134c9
          "options": [
            {
              "map-path": "dl_manager.classifiers.models",
              "multi-valued": true
            }
          ]
        }
      ]
    },
    {
      "name": "train",
      "help": "Variant of the `run` command which loads a config from the database.",
      "private": false,
      "args": [
        {
          "name": "database-url",
          "help": "URL of the database (wrapper)",
          "type": "str",
          "required": true,
          "nargs": "1",
          "options": []
        },
        {
          "name": "model-id",
          "help": "ID of the model being trained. Must be present in the database. (only required for storage)",
          "type": "str",
          "default": "",
          "required": false,
          "nargs": "1",
          "options": []
        }
      ]
    },
    {
      "name": "predict",
      "help": "Use an existing classifier to make predictions on new data.",
      "private": false,
      "args": [
        {
          "name": "model",
          "help": "Model to predict with",
          "required": true,
          "type": "str",
          "nargs": "1",
          "options": []
        },
        {
          "name": "version",
          "help": "Trained instance of the given model to use for prediction",
          "required": false,
          "type": "str",
          "default": "most-recent",
          "nargs": "1",
          "options": []
        },
        {
          "name": "data-query",
          "help": "Query used to retrieve issues to predict",
          "required": true,
          "type": "query",
          "nargs": "1",
          "options": []
        },
        {
          "name": "database-url",
          "help": "URL of the database (wrapper)",
          "type": "str",
          "required": true,
          "nargs": "1",
          "options": []
        }
      ]
    },
    {
      "name": "generate-embedding",
      "help": "Generate a word or document embedding for use in a feature generator",
      "private": false,
      "args": [
        {
          "name": "embedding-id",
          "help": "Embedding to train",
          "required": true,
          "type": "str",
          "nargs": "1",
          "options": []
        },
        {
          "name": "database-url",
          "help": "URL of the database (wrapper)",
          "type": "str",
          "required": true,
          "nargs": "1",
          "options": []
        }
      ]
    },
    {
      "name": "generate-embedding-internal",
      "help": "Internal implementation endpoint for generate-embedding endpoint",
      "private": true,
      "args": [
        {
          "name": "embedding-id",
          "help": "Embedding to train",
          "required": true,
          "type": "str",
          "nargs": "1",
          "options": []
        },
        {
          "name": "embedding-generator",
          "help": "Type of embedding to train.",
          "required": true,
          "type": "dynamic_enum",
          "nargs": "1",
          "options": [
            "dl_manager.embeddings.generators"
          ]
        },
        {
          "name": "embedding-config",
          "help": "Config of the embedding",
          "type": "arglist",
          "required": true,
          "nargs": "1",
          "options": [
            {
              "map-path": "dl_manager.embeddings.generators",
              "multi-valued": false
            }
          ]
        },
        {
          "name": "training-data-query",
          "help": "Query to obtain data from the database for training",
          "type": "query",
          "required": true,
          "nargs": "1",
          "options": []
        },
        {
          "name": "database-url",
          "help": "URL of the database (wrapper)",
          "type": "str",
          "required": true,
          "nargs": "1",
          "options": []
        }
      ]
    },
    {
      "name": "metrics",
      "help": "Endpoint to calculate various metrics based on predictions",
      "private": false,
      "args": [
        {
          "name": "database-url",
          "help": "URL of the database (wrapper)",
          "type": "str",
          "required": true,
          "nargs": "1",
          "options": []
        },
        {
          "name": "model-id",
          "help": "ID of the model from which predictions must be fetched",
          "type": "str",
          "required": true,
          "nargs": "1",
          "options": []
        },
        {
          "name": "version-id",
          "help": "ID of the model version from which predictions must be fetched",
          "type": "str",
          "required": true,
          "nargs": "1",
          "options": []
        },
        {
          "name": "metrics",
          "help": "JSON describing which metrics should be calculated",
          "type": "object",
          "required": true,
          "nargs": "1",
          "options": []
        },
        {
          "name": "classification-as-detection",
          "help": "Evaluate detection performance of a classification model",
          "type": "bool",
          "default": false,
          "nargs": "1",
          "required": false,
          "options": []
        },
        {
          "name": "epoch",
          "help": "Epoch to evaluate metrics at. Either an epoch, `last`, `stopping-point`, or `all`",
          "type": "str",
          "required": true,
          "nargs": "1",
          "options": []
        },
        {
          "name": "include-non-arch",
          "help": "Include the non-architectural class as a class in Classification3",
          "type": "bool",
          "default": false,
          "nargs": "1",
          "required": false,
          "options": []
        }
      ]
    },
    {
      "name": "confusion-matrix",
      "help": "Endpoint to calculate the confusion matrix (or matrices) for a given training task.",
      "private": false,
      "args": [
        {
          "name": "database-url",
          "help": "URL of the database (wrapper)",
          "type": "str",
          "required": true,
          "nargs": "1",
          "options": []
        },
        {
          "name": "model-id",
          "help": "ID of the model from which predictions must be fetched",
          "type": "str",
          "required": true,
          "nargs": "1",
          "options": []
        },
        {
          "name": "version-id",
          "help": "ID of the model version from which predictions must be fetched",
          "type": "str",
          "required": true,
          "nargs": "1",
          "options": []
        },
        {
          "name": "classification-as-detection",
          "help": "Evaluate detection performance of a classification model",
          "type": "bool",
          "default": false,
          "nargs": "1",
          "required": false,
          "options": []
        },
        {
          "name": "epoch",
          "help": "Epoch to evaluate metrics at. Either an epoch, `last`, `stopping-point`, or `all`",
          "type": "str",
          "required": true,
          "nargs": "1",
          "options": []
        },
        {
          "name": "include-non-arch",
          "help": "Include the non-architectural class as a class in Classification3",
          "type": "bool",
          "default": false,
          "nargs": "1",
          "required": false,
          "options": []
        }
      ]
    }
  ]
}<|MERGE_RESOLUTION|>--- conflicted
+++ resolved
@@ -477,13 +477,9 @@
           "help": "Hyper-parameters params for the Keras Tuner. Items in the name=value format.",
           "nargs": "1",
           "type": "hyper_arglist",
-<<<<<<< HEAD
-          "required": false,
-=======
           "default": null,
           "null-unless": {"name": "perform-tuning", "value":  true},
           "required": true,
->>>>>>> 37f134c9
           "options": [
             {
               "map-path": "dl_manager.classifiers.models",
