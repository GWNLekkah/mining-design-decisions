##############################################################################
##############################################################################
# Imports
##############################################################################

from __future__ import annotations

import abc
import csv
import enum
import hashlib
import itertools
import json
import os.path
import random
import string

import nltk

import issue_db_api

from ..config import (
    Argument,
    BoolArgument,
    IntArgument,
    StringArgument,
    EnumArgument,
    ArgumentConsumer,
)
from .util.text_cleaner import FormattingHandling, clean_issue_text
from .. import accelerator
from ..model_io import InputEncoding, classification8_lookup
from ..custom_kfold import stratified_trim
from .util import ontology
from ..config import Config
from ..logger import get_logger, timer
from ..data_manager import Dataset


log = get_logger("Base Feature Generator")

from ..data_manager_bootstrap import get_raw_text_file_name

csv.field_size_limit(100000000)

POS_CONVERSION = {
    "JJ": "a",
    "JJR": "a",
    "JJS": "a",
    "NN": "n",
    "NNS": "n",
    "NNP": "n",
    "NNPS": "n",
    "RB": "r",
    "RBR": "r",
    "RBS": "r",
    "VB": "v",
    "VBD": "v",
    "VBG": "v",
    "VBN": "v",
    "VBP": "v",
    "VBZ": "v",
    "WRB": "r",
}

ATTRIBUTE_CONSTANTS = {
    "n_attachments": "n_attachments",
    "n_comments": "n_comments",
    "len_comments": "len_comments",
    "n_components": "n_components",
    "len_description": "len_description",
    "n_issuelinks": "n_issuelinks",
    "n_labels": "n_labels",
    "parent": "parent",
    "n_subtasks": "n_subtasks",
    "len_summary": "len_summary",
    "n_votes": "n_votes",
    "n_watches": "n_watches",
    "issuetype": "issuetype",
    "labels": "labels",
    "priority": "priority",
    "resolution": "resolution",
    "status": "status",
}

##############################################################################
##############################################################################
# Auxiliary Classes
##############################################################################


class FeatureEncoding(enum.Enum):
    Numerical = enum.auto()  # No metadata
    Categorical = enum.auto()  # No metadata
    Mixed = enum.auto()  # Metadata = Indices of categorical features
    Bert = enum.auto()  # No metadata

    def as_string(self):
        match self:
            case self.Numerical:
                return "numerical"
            case self.Categorical:
                return "categorical"
            case self.Mixed:
                return "mixed"
            case self.Bert:
                return "bert"

    def from_string(self, x: str):
        match x:
            case "numerical":
                return self.Numerical
            case "categorical":
                return self.Categorical
            case "mixed":
                return self.Mixed
            case "bert":
                return self.Bert
            case _:
                raise ValueError(f"Invalid feature encoding: {x}")


def _escape(x):
    for ws in string.whitespace:
        x = x.replace(ws, "_")
    x = x.replace(".", "dot")
    for illegal in "/<>:\"/\\|?*'":
        x = x.replace(illegal, "")
    return x


class _NullDict(dict):
    def __missing__(self, key):
        return key


##############################################################################
##############################################################################
# Main Class
##############################################################################


class AbstractFeatureGenerator(abc.ABC, ArgumentConsumer):
    def __init__(
        self,
        conf: Config,
        /,
        *,
        pretrained_generator_settings: dict | None = None,
        **params,
    ):
        self.__params = params
        self.__pretrained = pretrained_generator_settings
        self.__colors = None
        self.__keys = None
        self.conf = conf
        self.__ontology_classes = None
        self.__apply_ontologies = False
        if self.__pretrained is not None:
            if self.__params:
                raise ValueError(
                    "Feature generator does not take params when pretrained settings are given"
                )
            # Populate params for default pre-processing,
            # which does not require any trained settings.
            for name in AbstractFeatureGenerator.get_arguments():
                if name in self.__pretrained:
                    self.__params[name] = self.__pretrained[name]
            if "ontology-classes" in self.__pretrained:
                aux = self.conf.get("system.storage.auxiliary-map")
                # self.conf.set('run.ontology-classes', aux[self.__pretrained['ontology-classes']])
                self.__ontology_classes = aux[self.__pretrained["ontology-classes"]]
                self.__apply_ontologies = self.__pretrained["use-ontology-classes"]
        else:
            self.__ontology_classes = (
                f'{conf.get("system.storage.file-prefix")}_ontologies.json'
            )
            self.__have_ontology_classes = False
            if ident := conf.get("run.ontology-classes"):
                repo: issue_db_api.IssueRepository = conf.get(
                    "system.storage.database-api"
                )
                ontology_file = repo.get_file_by_id(ident)
                ontology_file.download(self.__ontology_classes)
                self.__apply_ontologies = conf.get("run.apply-ontology-classes")
                self.__have_ontology_classes = True

    def require_ontology_classes(self):
        if not self.__have_ontology_classes:
            raise ValueError("Need ontology classes")
        return self.__ontology_classes

    @property
    def params(self) -> dict[str, str]:
        return self.__params

    @property
    def pretrained(self) -> dict | None:
        return self.__pretrained

    @property
    def colors(self) -> list[int]:
        if self.__colors is None:
            raise RuntimeError("No colors yet")
        return self.__colors

    @property
    def issue_keys(self) -> list[str]:
        if self.__keys is None:
            raise RuntimeError("No keys yet")
        return self.__keys

    def save_pretrained(
        self, pretrained_settings: dict, auxiliary_files: list[str] = None
    ):
        if auxiliary_files is None:
            auxiliary_files = []
        log.info(f"Saving {self.__class__.__name__} feature encoding")
        settings = "_".join(f"{key}-{value}" for key, value in self.__params.items())
        filename = f"{self.__class__.__name__}__{settings}"
        prefix = self.conf.get("system.storage.file-prefix")
        filename = f"{prefix}_{hashlib.sha512(filename.encode()).hexdigest()}.json"
        filename = os.path.join(self.conf.get("system.os.scratch-directory"), filename)
        for name in AbstractFeatureGenerator.get_arguments():
            if name in self.__params:
                pretrained_settings[name] = self.__params[name]
        if self.__have_ontology_classes:
            pretrained_settings["ontology-classes"] = self.__ontology_classes
            self.conf.get("system.storage.auxiliary").append(self.__ontology_classes)
        pretrained_settings["use-ontology-classes"] = self.conf.get(
            "run.apply-ontology-classes"
        )
        self.conf.get("system.storage.generators").append(filename)
        self.conf.get("system.storage.auxiliary").extend(auxiliary_files)
        with open(filename, "w") as file:
            json.dump(
                {
                    "settings": pretrained_settings,
                    "generator": self.__class__.__name__,
                },
                file,
            )

    @staticmethod
    @abc.abstractmethod
    def input_encoding_type() -> InputEncoding:
        """Type of input encoding generated by this generator."""

    @abc.abstractmethod
    def generate_vectors(
        self, tokenized_issues: list[list[str]], metadata, args: dict[str, str]
    ):
        # TODO: implement this method
        # TODO: this method should take in data, and generate
        # TODO: the corresponding feature vectors
        pass

    @staticmethod
    @abc.abstractmethod
    def feature_encoding() -> FeatureEncoding:
        pass

    @staticmethod
    @abc.abstractmethod
    def get_arguments() -> dict[str, Argument]:
        return {
            "max-len": IntArgument(
                name="max-len",
                description="words limit of the issue text. Set to -1 to disable.",
                minimum=-1,
                default=-1,
            ),
            "disable-lowercase": BoolArgument(
                name="disable-lowercase",
                description="transform words to lowercase",
                default=False,
            ),
            "disable-stopwords": BoolArgument(
                name="disable-stopwords",
                description="remove stopwords from text",
                default=False,
            ),
            "use-stemming": BoolArgument(
                name="use-stemming",
                description="stem the words in the text",
                default=False,
            ),
            "use-lemmatization": BoolArgument(
                name="use-lemmatization",
                description="Use lemmatization on words in the text",
                default=False,
            ),
            "use-pos": BoolArgument(
                name="use-pos",
                description="Enhance words in the text with part of speech information",
                default=False,
            ),
            "class-limit": IntArgument(
                name="class-limit",
                description="limit the amount of items per class. Set to -1 to disable",
                default=-1,
                minimum=-1,
            ),
            "metadata-attributes": StringArgument(
                name="metadata-attributes",
                description="Comma-separated list of metadata attributes to fetch for use in feature generation",
                default="",
            ),
            "formatting-handling": EnumArgument(
                name="formatting-handling",
                description="How to handle formatting",
                options=["markers", "remove", "keep"],
                default="markers",
            ),
        }

    def load_data_from_db(self, query: issue_db_api.Query, metadata_attributes):
        api: issue_db_api.IssueRepository = self.conf.get("system.storage.database-api")
        issues = api.search(
            query,
            attributes=metadata_attributes + ["key", "summary", "description"],
            load_labels=True,
        )
        issues.sort(key=lambda i: i.identifier)
        labels = {
            "detection": [],
            "classification3": [],
            "classification3simplified": [],
            "classification8": [],
            "issue_keys": [issue.key for issue in issues],
            "issue_ids": [issue.identifier for issue in issues],
        }
        classification_indices = {
            "Existence": [],
            "Property": [],
            "Executive": [],
            "Non-Architectural": [],
        }
        if self.pretrained is None:
            raw_labels = [issue.manual_label for issue in issues]
            for index, raw in enumerate(raw_labels):
                self.update_labels(
                    labels,
                    classification_indices,
                    index,
                    raw.existence,
                    raw.executive,
                    raw.property,
                )
        texts = []
        for issue in issues:
            # summary = x if (x := issue.pop('summary')) is not None else ''
            # description = x if (x := issue.pop('description')) is not None else ''
            # labels['issue_keys'].append(issue.pop('key'))
            texts.append((issue.summary, issue.description))
        metadata = []
        for issue in issues:
            metadata.append(
                {attr: getattr(issue, attr) for attr in metadata_attributes}
            )
        return texts, metadata, labels, classification_indices

    def update_labels(
        self,
        labels,
        classification_indices,
        current_index,
        is_existence,
        is_executive,
        is_property,
    ):
        if self.__colors is None:
            self.__colors = []
        if is_executive:  # Executive
            labels["classification3simplified"].append((0, 1, 0, 0))
            classification_indices["Executive"].append(current_index)
            self.__colors.append(0)
        elif is_property:  # Property
            labels["classification3simplified"].append((0, 0, 1, 0))
            classification_indices["Property"].append(current_index)
            self.__colors.append(1)
        elif is_existence:  # Existence
            labels["classification3simplified"].append((1, 0, 0, 0))
            classification_indices["Existence"].append(current_index)
            self.__colors.append(2)
        else:  # Non-architectural
            labels["classification3simplified"].append((0, 0, 0, 1))
            classification_indices["Non-Architectural"].append(current_index)
            self.__colors.append(3)

        if is_executive or is_property or is_existence:
            labels["detection"].append(True)
        else:
            labels["detection"].append(False)

        key = (is_existence, is_executive, is_property)
        labels["classification8"].append(classification8_lookup[key])
        labels["classification3"].append(key)

    def generate_features(self, query: issue_db_api.Query, output_mode: str):
        """Generate features from the data in the given source file,
        and store the results in the given target file.
        """
        metadata_attributes = [
            attr for attr in self.__params["metadata-attributes"].split(",") if attr
        ]
        for attr in metadata_attributes:
            if attr not in ATTRIBUTE_CONSTANTS:
                raise ValueError(f"Unknown metadata attribute: {attr}")

        texts, metadata, labels, classification_indices = self.load_data_from_db(
            query, metadata_attributes
        )

<<<<<<< HEAD
        limit = self.params['class-limit']
        if limit != -1 and self.pretrained is None and False:     # Only execute if not pretrained
=======
        limit = self.params["class-limit"]
        if limit != -1 and self.pretrained is None:  # Only execute if not pretrained
>>>>>>> d656b976
            stratified_indices = []
            for issue_type in classification_indices.keys():
                project_labels = [
                    label
                    for index, label in enumerate(
                        [label.split("-")[0] for label in labels["issue_keys"]]
                    )
                    if index in classification_indices[issue_type]
                ]
                trimmed_indices = stratified_trim(limit, project_labels)
                stratified_indices.extend(
                    [classification_indices[issue_type][idx] for idx in trimmed_indices]
                )
            texts = [
                text for idx, text in enumerate(texts) if idx in stratified_indices
            ]
            for key in labels.keys():
                labels[key] = [
                    label
                    for idx, label in enumerate(labels[key])
                    if idx in stratified_indices
                ]

        if self.input_encoding_type() == InputEncoding.Text:
            tokenized_issues = [[". ".join(text)] for text in texts]
        else:
            # with cProfile.Profile() as p:
            #    tokenized_issues = self.preprocess(texts)
            # p.dump_stats('profile.txt')
            tokenized_issues = self.preprocess(texts)

        log.info("Generating feature vectors")
        with timer("Feature Generation"):
            output = self.generate_vectors(tokenized_issues, metadata, self.__params)
        output["labels"] = labels  # labels is empty when pretrained

        output["original"] = tokenized_issues
        if (
            "original" in output and not self.pretrained
        ):  # Only dump original text when not pre-trained.
            with open(get_raw_text_file_name(self.conf), "w") as file:
                mapping = {
                    key: text
                    for key, text in zip(labels["issue_ids"], output["original"])
                }
                json.dump(mapping, file)
            del output["original"]
        elif "original" in output:
            del output["original"]

        return Dataset(
            features=output["features"],
            labels=output["labels"][output_mode.lower()],
            shape=output["feature_shape"],
            embedding_weights=output.get("weights", None),
            vocab_size=output.get("vocab_size", None),
            weight_vector_length=output.get("word_vector_length", None),
            binary_labels=output["labels"]["detection"],
            issue_keys=output["labels"]["issue_keys"],
            ids=output["labels"]["issue_ids"],
        )

    def preprocess(self, issues):
        log.info("Preprocessing Features")
        with timer("Feature Preprocessing"):
            if self.__apply_ontologies:
                ontology_table = ontology.load_ontology(self.__ontology_classes)
            else:
                ontology_table = None

            stopwords = nltk.corpus.stopwords.words("english")
            use_stemming = self.__params["use-stemming"]
            use_lemmatization = self.__params["use-lemmatization"]
            use_pos = self.__params["use-pos"]
            stemmer = nltk.stem.PorterStemmer()
            lemmatizer = nltk.stem.WordNetLemmatizer()
<<<<<<< HEAD
            use_lowercase = not self.__params['disable-lowercase']
=======
            use_lowercase = not self.__params["disable-lowercase"]
>>>>>>> d656b976
            use_ontologies = self.__apply_ontologies
            handling_string = self.__params["formatting-handling"]
            handling = FormattingHandling.from_string(handling_string)
            weights, tagdict, classes = nltk.load(
                "taggers/averaged_perceptron_tagger/averaged_perceptron_tagger.pickle"
            )
            tagger = accelerator.Tagger(weights, classes, tagdict)

            summaries, descriptions = (list(x) for x in zip(*issues))
            summaries = accelerator.bulk_clean_text_parallel(
                summaries,
                handling.as_string(),
                self.conf.get("system.resources.threads"),
            )
            summaries = [clean_issue_text(summary) for summary in summaries]
            descriptions = accelerator.bulk_clean_text_parallel(
                descriptions,
                handling.as_string(),
                self.conf.get("system.resources.threads"),
            )
            descriptions = [
                clean_issue_text(description) for description in descriptions
            ]
            texts = [
                [
                    nltk.word_tokenize(sent.lower() if use_lowercase else sent)
                    for sent in itertools.chain(summary, description)
                ]
                for summary, description in zip(summaries, descriptions)
            ]
            tagged = tagger.bulk_tag_parallel(
                texts, self.conf.get("system.resources.threads")
            )
            tokenized_issues = []
            for issue in tagged:
                all_words = []

                # Tokenize
                for words in issue:
                    # Apply ontology simplification. Must be done before stemming/lemmatization
                    if use_ontologies:
                        # assert ontology_table is not None, 'Missing --ontology-classes'
                        words = ontology.apply_ontologies_to_sentence(
                            words, ontology_table
                        )

                    # Remove stopwords
<<<<<<< HEAD
                    if not self.__params['disable-stopwords']:
                        words = [(word, tag) for word, tag in words if word not in stopwords]
=======
                    if self.__params["disable-stopwords"]:
                        words = [
                            (word, tag) for word, tag in words if word not in stopwords
                        ]
>>>>>>> d656b976

                    if use_stemming and use_lemmatization:
                        raise ValueError("Cannot use both stemming and lemmatization")

                    if use_stemming:
                        words = [(stemmer.stem(word), tag) for word, tag in words]

                    if use_lemmatization:
                        words = [
                            (
                                lemmatizer.lemmatize(
                                    word, pos=POS_CONVERSION.get(tag, "n")
                                ),
                                tag,
                            )
                            for word, tag in words
                        ]

                    if use_pos:
                        words = [
                            f"{word}_{POS_CONVERSION.get(tag, tag)}"
                            for word, tag in words
                        ]
                    else:
                        words = [word for word, _ in words]

                    # At this point, we forget about sentence order
                    all_words.extend(words)

                # Limit issue length
                if (m := self.__params["max-len"]) > 0:
                    if len(all_words) > m:
                        all_words = all_words[0:m]

                tokenized_issues.append(all_words)

        log.info("Finished preprocessing")
        return tokenized_issues<|MERGE_RESOLUTION|>--- conflicted
+++ resolved
@@ -412,13 +412,8 @@
             query, metadata_attributes
         )
 
-<<<<<<< HEAD
-        limit = self.params['class-limit']
-        if limit != -1 and self.pretrained is None and False:     # Only execute if not pretrained
-=======
         limit = self.params["class-limit"]
         if limit != -1 and self.pretrained is None:  # Only execute if not pretrained
->>>>>>> d656b976
             stratified_indices = []
             for issue_type in classification_indices.keys():
                 project_labels = [
@@ -495,11 +490,7 @@
             use_pos = self.__params["use-pos"]
             stemmer = nltk.stem.PorterStemmer()
             lemmatizer = nltk.stem.WordNetLemmatizer()
-<<<<<<< HEAD
-            use_lowercase = not self.__params['disable-lowercase']
-=======
             use_lowercase = not self.__params["disable-lowercase"]
->>>>>>> d656b976
             use_ontologies = self.__apply_ontologies
             handling_string = self.__params["formatting-handling"]
             handling = FormattingHandling.from_string(handling_string)
@@ -547,15 +538,8 @@
                         )
 
                     # Remove stopwords
-<<<<<<< HEAD
                     if not self.__params['disable-stopwords']:
                         words = [(word, tag) for word, tag in words if word not in stopwords]
-=======
-                    if self.__params["disable-stopwords"]:
-                        words = [
-                            (word, tag) for word, tag in words if word not in stopwords
-                        ]
->>>>>>> d656b976
 
                     if use_stemming and use_lemmatization:
                         raise ValueError("Cannot use both stemming and lemmatization")
