import abc
import itertools
import os.path
import pathlib
import shutil

import issue_db_api
import nltk

from .. import accelerator
from ..config import (
    Config,
    BoolArgument,
    Argument,
    ArgumentConsumer,
    EnumArgument,
    StringArgument,
)
from ..feature_generators.util.ontology import (
    load_ontology,
    apply_ontologies_to_sentence,
)
from ..feature_generators.util.text_cleaner import FormattingHandling
from ..feature_generators.util.text_cleaner import clean_issue_text
<<<<<<< HEAD
from ..feature_generators.util.ontology import load_ontology, apply_ontologies_to_sentence
from ..feature_generators.util.technology_replacer import replace_technologies
=======
>>>>>>> c774dd30
from ..logger import get_logger

log = get_logger("Embedding Generator")


TEMP_EMBEDDING_DIR = pathlib.Path("embedding-generation")
TEMP_EMBEDDING_PATH = TEMP_EMBEDDING_DIR / "embedding_binary.bin"
TEMP_EMBEDDING_ZIP = pathlib.Path("embedding-zip.zip")


POS_CONVERSION = {
    "JJ": "a",
    "JJR": "a",
    "JJS": "a",
    "NN": "n",
    "NNS": "n",
    "NNP": "n",
    "NNPS": "n",
    "RB": "r",
    "RBR": "r",
    "RBS": "r",
    "VB": "v",
    "VBD": "v",
    "VBG": "v",
    "VBN": "v",
    "VBP": "v",
    "VBZ": "v",
    "WRB": "r",
}


class AbstractEmbeddingGenerator(abc.ABC, ArgumentConsumer):
    def __init__(self, **params):
        self.params = params

    def make_embedding(self, query: issue_db_api.Query, conf: Config):
        # Loading issues from database
        # db: DatabaseAPI = conf.get('system.storage.database-api')
        # issues = db.select_issues(query)
        # data = db.get_issue_data(issues, ['summary', 'description'])
<<<<<<< HEAD
        db: issue_db_api.IssueRepository = conf.get('system.storage.database-api')
        issues = db.search(query, attributes=['key', 'summary', 'description'])
        log.info(f'Training embedding on {len(issues)} issues (query: {query})')
=======
        db: issue_db_api.IssueRepository = conf.get("system.storage.database-api")
        issues = db.search(query, attributes=["summary", "description"])
        log.info(f"Training embedding on {len(issues)} issues (query: {query})")
>>>>>>> c774dd30

        # Setting up NLP stuff
        formatting_handling = self.params["formatting-handling"]
        handling = FormattingHandling.from_string(formatting_handling)
        stopwords = nltk.corpus.stopwords.words("english")
        use_lemmatization = self.params["use-lemmatization"]
        use_stemming = self.params["use-stemming"]
        use_pos = self.params["use-pos"]
        use_ontologies = self.params["use-ontologies"]
        ontology_id = self.params["ontology-id"]
        if use_stemming and use_lemmatization:
            raise ValueError("Cannot use both stemming and lemmatization")
        if not (use_stemming or use_lemmatization):
            log.warning("Not using stemming or lemmatization")
        if use_ontologies and not ontology_id:
            raise ValueError("ontology-id must be given is use-ontologies is true")
        if use_ontologies:
            ontology_file = db.get_file_by_id(ontology_id)
            ontology_filename = (
                f'{conf.get("system.storage.file-prefix")}_ontologies.json'
            )
            ontology_file.download(ontology_filename)
        else:
            ontology_filename = None
        stemmer = None
        lemmatizer = None
        if use_stemming:
            stemmer = nltk.stem.PorterStemmer()
        if use_lemmatization:
            lemmatizer = nltk.stem.WordNetLemmatizer()
        weights, tagdict, classes = nltk.load(
            "taggers/averaged_perceptron_tagger/averaged_perceptron_tagger.pickle"
        )
        tagger = accelerator.Tagger(weights, classes, tagdict)

        # Bulk processing
        summaries = [issue.summary for issue in issues]
        descriptions = [issue.description for issue in issues]
        summaries = accelerator.bulk_clean_text_parallel(
            summaries, handling.as_string(), conf.get("system.resources.threads")
        )
        summaries = [clean_issue_text(summary) for summary in summaries]
        descriptions = accelerator.bulk_clean_text_parallel(
            descriptions, handling.as_string(), conf.get("system.resources.threads")
        )
        descriptions = [clean_issue_text(description) for description in descriptions]
        texts = [
            [
                nltk.word_tokenize(sent.lower())
                for sent in itertools.chain(summary, description)
            ]
            for summary, description in zip(summaries, descriptions)
        ]
        texts = tagger.bulk_tag_parallel(texts, conf.get("system.resources.threads"))

        texts = replace_technologies(
            keys=[issue.key for issue in issues],
            issues=texts,
            project_names_ident=self.params['replace-other-technologies-list'], # replace-this-technology-mapping
            project_name_lookup_ident=self.params['replace-this-technology-mapping'],
            this_project_replacement=self.params['this-technology-replacement'].split(),
            other_project_replacement=self.params['other-technology-replacement'],
            conf=conf
        )

        # Per-issue processing
        documents = []
        if use_ontologies:
            ontology_table = load_ontology(ontology_filename)
        else:
            ontology_table = None
        for issue in texts:
            document = []
            for words in issue:
                words = [(word, tag) for word, tag in words if word not in stopwords]
                if use_ontologies:
                    assert ontology_table is not None
                    words = apply_ontologies_to_sentence(words, ontology_table)
                if use_lemmatization:
                    words = [
                        (
                            lemmatizer.lemmatize(
                                word, pos=POS_CONVERSION.get(tag, "n")
                            ),
                            tag,
                        )
                        for word, tag in words
                    ]
                if use_stemming:
                    words = [(stemmer.stem(word), tag) for word, tag in words]
                if use_pos:
                    words = [
                        f"{word}_{POS_CONVERSION.get(tag, tag)}" for word, tag in words
                    ]
                else:
                    words = [word for word, _ in words]
                document.extend(words)
            documents.append(document)

        # Embedding generation
        embedding_path = os.path.join(
            conf.get("system.os.scratch-directory"), TEMP_EMBEDDING_PATH
        )
        directory = os.path.join(
            conf.get("system.os.scratch-directory"), TEMP_EMBEDDING_DIR
        )
        if not os.path.exists(directory):
            os.makedirs(directory, exist_ok=True)
        self.generate_embedding(documents, pathlib.Path(embedding_path), conf)

        # Create a zip file
        shutil.make_archive(
            os.path.join(
                conf.get("system.os.scratch-directory"), TEMP_EMBEDDING_ZIP
            ).removesuffix(".zip"),
            "zip",
            os.path.join(conf.get("system.os.scratch-directory"), TEMP_EMBEDDING_DIR),
        )

        # Upload binary file
        embedding_id = conf.get("generate-embedding-internal.embedding-id")
        embedding = db.get_embedding_by_id(embedding_id)
        embedding.upload_binary(
            os.path.join(conf.get("system.os.scratch-directory"), TEMP_EMBEDDING_ZIP)
        )

    @abc.abstractmethod
    def generate_embedding(
        self, issues: list[list[str]], path: pathlib.Path, conf: Config
    ):
        pass

    @staticmethod
    @abc.abstractmethod
    def get_arguments() -> dict[str, Argument]:
        return {
            "use-stemming": BoolArgument(
                name="use-stemming",
                description="stem the words in the text",
                default=False,
            ),
            "use-lemmatization": BoolArgument(
                name="use-lemmatization",
                description="Use lemmatization on words in the text",
                default=True,
            ),
            "use-pos": BoolArgument(
                name="use-pos",
                description="Enhance words in the text with part of speech information",
                default=False,
            ),
            "formatting-handling": EnumArgument(
                name="formatting-handling",
                description="How to handle formatting in issues.",
                options=["markers", "keep", "remove"],
            ),
            "use-ontologies": BoolArgument(
                name="use-ontologies",
                description="If True, apply ontology classes to the input text.",
                default=False,
            ),
            "ontology-id": StringArgument(
                name="ontology-id",
                description="ID to a file containing ontology classes.",
                default="",
            ),
<<<<<<< HEAD
            'ontology-id': StringArgument(
                name='ontology-id',
                description='ID to a file containing ontology classes.',
                default=''
            ),
            'replace-this-technology-mapping': StringArgument(
                name='replace-this-technology-mapping',
                description='If given, should be a file mapping project keys to project names. '
                            'Project names in text will be replacement with `this-technology-replacement`.',
                default=''
            ),
            'this-technology-replacement': StringArgument(
                name='this-technology-replacement',
                description='See description of `replace-this-technology-mapping`',
                default=''
            ),
            'replace-other-technologies-list': StringArgument(
                name='replace-other-technologies-list',
                description='If given, should be a file containing a list of project names. '
                            'Project names will be replaced with `other-technology-replacement`',
                default=''
            ),
            'other-technology-replacement': StringArgument(
                name='other-technology-replacement',
                description='See description of `replace-other-technology-list`.',
                default=''
            )
=======
>>>>>>> c774dd30
        }<|MERGE_RESOLUTION|>--- conflicted
+++ resolved
@@ -16,17 +16,10 @@
     EnumArgument,
     StringArgument,
 )
-from ..feature_generators.util.ontology import (
-    load_ontology,
-    apply_ontologies_to_sentence,
-)
 from ..feature_generators.util.text_cleaner import FormattingHandling
 from ..feature_generators.util.text_cleaner import clean_issue_text
-<<<<<<< HEAD
 from ..feature_generators.util.ontology import load_ontology, apply_ontologies_to_sentence
 from ..feature_generators.util.technology_replacer import replace_technologies
-=======
->>>>>>> c774dd30
 from ..logger import get_logger
 
 log = get_logger("Embedding Generator")
@@ -67,15 +60,9 @@
         # db: DatabaseAPI = conf.get('system.storage.database-api')
         # issues = db.select_issues(query)
         # data = db.get_issue_data(issues, ['summary', 'description'])
-<<<<<<< HEAD
         db: issue_db_api.IssueRepository = conf.get('system.storage.database-api')
         issues = db.search(query, attributes=['key', 'summary', 'description'])
         log.info(f'Training embedding on {len(issues)} issues (query: {query})')
-=======
-        db: issue_db_api.IssueRepository = conf.get("system.storage.database-api")
-        issues = db.search(query, attributes=["summary", "description"])
-        log.info(f"Training embedding on {len(issues)} issues (query: {query})")
->>>>>>> c774dd30
 
         # Setting up NLP stuff
         formatting_handling = self.params["formatting-handling"]
@@ -242,12 +229,6 @@
                 description="ID to a file containing ontology classes.",
                 default="",
             ),
-<<<<<<< HEAD
-            'ontology-id': StringArgument(
-                name='ontology-id',
-                description='ID to a file containing ontology classes.',
-                default=''
-            ),
             'replace-this-technology-mapping': StringArgument(
                 name='replace-this-technology-mapping',
                 description='If given, should be a file mapping project keys to project names. '
@@ -270,6 +251,4 @@
                 description='See description of `replace-other-technology-list`.',
                 default=''
             )
-=======
->>>>>>> c774dd30
         }